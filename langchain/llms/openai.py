"""Wrapper around OpenAI APIs."""
import logging
import sys
from typing import Any, Dict, Generator, List, Mapping, Optional, Tuple, Union

from pydantic import BaseModel, Extra, Field, root_validator

from langchain.llms.base import BaseLLM
from langchain.schema import Generation, LLMResult
from langchain.utils import get_from_dict_or_env

logger = logging.getLogger(__name__)


class BaseOpenAI(BaseLLM, BaseModel):
    """Wrapper around OpenAI large language models.

    To use, you should have the ``openai`` python package installed, and the
    environment variable ``OPENAI_API_KEY`` set with your API key.

    Any parameters that are valid to be passed to the openai.create call can be passed
    in, even if not explicitly saved on this class.

    Example:
        .. code-block:: python

            from langchain import OpenAI
            openai = OpenAI(model_name="text-davinci-003")
    """

    client: Any  #: :meta private:
    model_name: str = "text-davinci-003"
    """Model name to use."""
    temperature: float = 0.7
    """What sampling temperature to use."""
    max_tokens: int = 256
    """The maximum number of tokens to generate in the completion.
    -1 returns as many tokens as possible given the prompt and
    the models maximal context size."""
    top_p: float = 1
    """Total probability mass of tokens to consider at each step."""
    frequency_penalty: float = 0
    """Penalizes repeated tokens according to frequency."""
    presence_penalty: float = 0
    """Penalizes repeated tokens."""
    n: int = 1
    """How many completions to generate for each prompt."""
    best_of: int = 1
    """Generates best_of completions server-side and returns the "best"."""
    model_kwargs: Dict[str, Any] = Field(default_factory=dict)
    """Holds any model parameters valid for `create` call not explicitly specified."""
    openai_api_key: Optional[str] = None
    batch_size: int = 20
    """Batch size to use when passing multiple documents to generate."""
    request_timeout: Optional[Union[float, Tuple[float, float]]] = None
    """Timeout for requests to OpenAI completion API. Default is 600 seconds."""
<<<<<<< HEAD
    logit_bias: Optional[Dict[str, float]] = {}
=======
    logit_bias: Optional[Dict[str, float]] = Field(default_factory=dict)
>>>>>>> e1ed5f70
    """Adjust the probability of specific tokens being generated."""

    class Config:
        """Configuration for this pydantic object."""

        extra = Extra.ignore

    @root_validator(pre=True)
    def build_extra(cls, values: Dict[str, Any]) -> Dict[str, Any]:
        """Build extra kwargs from additional params that were passed in."""
        all_required_field_names = {field.alias for field in cls.__fields__.values()}

        extra = values.get("model_kwargs", {})
        for field_name in list(values):
            if field_name not in all_required_field_names:
                if field_name in extra:
                    raise ValueError(f"Found {field_name} supplied twice.")
                logger.warning(
                    f"""WARNING! {field_name} is not default parameter.
                    {field_name} was transfered to model_kwargs.
                    Please confirm that {field_name} is what you intended."""
                )
                extra[field_name] = values.pop(field_name)
        values["model_kwargs"] = extra
        return values

    @root_validator()
    def validate_environment(cls, values: Dict) -> Dict:
        """Validate that api key and python package exists in environment."""
        openai_api_key = get_from_dict_or_env(
            values, "openai_api_key", "OPENAI_API_KEY"
        )
        try:
            import openai

            openai.api_key = openai_api_key
            values["client"] = openai.Completion
        except ImportError:
            raise ValueError(
                "Could not import openai python package. "
                "Please it install it with `pip install openai`."
            )
        return values

    @property
    def _default_params(self) -> Dict[str, Any]:
        """Get the default parameters for calling OpenAI API."""
        normal_params = {
            "temperature": self.temperature,
            "max_tokens": self.max_tokens,
            "top_p": self.top_p,
            "frequency_penalty": self.frequency_penalty,
            "presence_penalty": self.presence_penalty,
            "n": self.n,
            "best_of": self.best_of,
            "request_timeout": self.request_timeout,
            "logit_bias": self.logit_bias,
        }
        return {**normal_params, **self.model_kwargs}

    def _generate(
        self, prompts: List[str], stop: Optional[List[str]] = None
    ) -> LLMResult:
        """Call out to OpenAI's endpoint with k unique prompts.

        Args:
            prompts: The prompts to pass into the model.
            stop: Optional list of stop words to use when generating.

        Returns:
            The full LLM output.

        Example:
            .. code-block:: python

                response = openai.generate(["Tell me a joke."])
        """
        # TODO: write a unit test for this
        params = self._invocation_params
        if stop is not None:
            if "stop" in params:
                raise ValueError("`stop` found in both the input and default params.")
            params["stop"] = stop

        if params["max_tokens"] == -1:
            if len(prompts) != 1:
                raise ValueError(
                    "max_tokens set to -1 not supported for multiple inputs."
                )
            params["max_tokens"] = self.max_tokens_for_prompt(prompts[0])
        sub_prompts = [
            prompts[i : i + self.batch_size]
            for i in range(0, len(prompts), self.batch_size)
        ]
        choices = []
        token_usage = {}
        # Get the token usage from the response.
        # Includes prompt, completion, and total tokens used.
        _keys = {"completion_tokens", "prompt_tokens", "total_tokens"}
        for _prompts in sub_prompts:
            response = self.client.create(prompt=_prompts, **params)
            choices.extend(response["choices"])
            _keys_to_use = _keys.intersection(response["usage"])
            for _key in _keys_to_use:
                if _key not in token_usage:
                    token_usage[_key] = response["usage"][_key]
                else:
                    token_usage[_key] += response["usage"][_key]
        generations = []
        for i, prompt in enumerate(prompts):
            sub_choices = choices[i * self.n : (i + 1) * self.n]
            generations.append(
                [Generation(text=choice["text"]) for choice in sub_choices]
            )
        return LLMResult(
            generations=generations, llm_output={"token_usage": token_usage}
        )

    def stream(self, prompt: str) -> Generator:
        """Call OpenAI with streaming flag and return the resulting generator.

        BETA: this is a beta feature while we figure out the right abstraction.
        Once that happens, this interface could change.

        Args:
            prompt: The prompts to pass into the model.

        Returns:
            A generator representing the stream of tokens from OpenAI.

        Example:
            .. code-block:: python

                generator = openai.stream("Tell me a joke.")
                for token in generator:
                    yield token
        """
        params = self._invocation_params
        if params["best_of"] != 1:
            raise ValueError("OpenAI only supports best_of == 1 for streaming")
        params["stream"] = True
        generator = self.client.create(prompt=prompt, **params)

        return generator

    @property
    def _invocation_params(self) -> Dict[str, Any]:
        """Get the parameters used to invoke the model."""
        return self._default_params

    @property
    def _identifying_params(self) -> Mapping[str, Any]:
        """Get the identifying parameters."""
        return {**{"model_name": self.model_name}, **self._default_params}

    @property
    def _llm_type(self) -> str:
        """Return type of llm."""
        return "openai"

    def get_num_tokens(self, text: str) -> int:
        """Calculate num tokens with tiktoken package."""
        # tiktoken NOT supported for Python 3.8 or below
        if sys.version_info[1] <= 8:
            return super().get_num_tokens(text)
        try:
            import tiktoken
        except ImportError:
            raise ValueError(
                "Could not import tiktoken python package. "
                "This is needed in order to calculate get_num_tokens. "
                "Please it install it with `pip install tiktoken`."
            )
        # create a GPT-3 encoder instance
        enc = tiktoken.get_encoding("gpt2")

        # encode the text using the GPT-3 encoder
        tokenized_text = enc.encode(text)

        # calculate the number of tokens in the encoded text
        return len(tokenized_text)

    def modelname_to_contextsize(self, modelname: str) -> int:
        """Calculate the maximum number of tokens possible to generate for a model.

        text-davinci-003: 4,000 tokens
        text-curie-001: 2,048 tokens
        text-babbage-001: 2,048 tokens
        text-ada-001: 2,048 tokens
        code-davinci-002: 8,000 tokens
        code-cushman-001: 2,048 tokens

        Args:
            modelname: The modelname we want to know the context size for.

        Returns:
            The maximum context size

        Example:
            .. code-block:: python

                max_tokens = openai.modelname_to_contextsize("text-davinci-003")
        """
        if modelname == "text-davinci-003":
            return 4000
        elif modelname == "text-curie-001":
            return 2048
        elif modelname == "text-babbage-001":
            return 2048
        elif modelname == "text-ada-001":
            return 2048
        elif modelname == "code-davinci-002":
            return 8000
        elif modelname == "code-cushman-001":
            return 2048
        else:
            return 4000

    def max_tokens_for_prompt(self, prompt: str) -> int:
        """Calculate the maximum number of tokens possible to generate for a prompt.

        Args:
            prompt: The prompt to pass into the model.

        Returns:
            The maximum number of tokens to generate for a prompt.

        Example:
            .. code-block:: python

                max_tokens = openai.max_token_for_prompt("Tell me a joke.")
        """
        num_tokens = self.get_num_tokens(prompt)

        # get max context size for model by name
        max_size = self.modelname_to_contextsize(self.model_name)
        return max_size - num_tokens


class OpenAI(BaseOpenAI):
    """Generic OpenAI class that uses model name."""

    @property
    def _invocation_params(self) -> Dict[str, Any]:
        return {**{"model": self.model_name}, **super()._invocation_params}


class AzureOpenAI(BaseOpenAI):
    """Azure specific OpenAI class that uses deployment name."""

    deployment_name: str = ""
    """Deployment name to use."""

    @property
    def _identifying_params(self) -> Mapping[str, Any]:
        return {
            **{"deployment_name": self.deployment_name},
            **super()._identifying_params,
        }

    @property
    def _invocation_params(self) -> Dict[str, Any]:
        return {**{"engine": self.deployment_name}, **super()._invocation_params}<|MERGE_RESOLUTION|>--- conflicted
+++ resolved
@@ -54,11 +54,7 @@
     """Batch size to use when passing multiple documents to generate."""
     request_timeout: Optional[Union[float, Tuple[float, float]]] = None
     """Timeout for requests to OpenAI completion API. Default is 600 seconds."""
-<<<<<<< HEAD
-    logit_bias: Optional[Dict[str, float]] = {}
-=======
     logit_bias: Optional[Dict[str, float]] = Field(default_factory=dict)
->>>>>>> e1ed5f70
     """Adjust the probability of specific tokens being generated."""
 
     class Config:
